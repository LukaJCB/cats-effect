--- conflicted
+++ resolved
@@ -16,12 +16,9 @@
 
 package cats.effect.laws.util
 
-<<<<<<< HEAD
-import cats.effect.{Exec, IO}
-=======
+
 import cats.Functor
-import cats.effect.{IO, Resource}
->>>>>>> 7ba28a85
+import cats.effect.{Exec, IO, Resource}
 import cats.kernel.Eq
 import scala.concurrent.Future
 import scala.util.{Failure, Success}
@@ -94,10 +91,10 @@
       }
     }
 
-<<<<<<< HEAD
+
   implicit def eqExec[A: Eq]: Eq[Exec[A]] =
     Eq.by(_.unsafeRun)
-=======
+
   /**
    * Defines equality for a `Resource`.  Two resources are deemed
    * equivalent if they allocate an equivalent resource.  Cleanup,
@@ -108,7 +105,7 @@
       def eqv(x: Resource[F, A], y: Resource[F, A]): Boolean =
         E.eqv(F.map(x.allocate)(_._1), F.map(y.allocate)(_._1))
     }
->>>>>>> 7ba28a85
+
 }
 
 object TestInstances extends TestInstances